--- conflicted
+++ resolved
@@ -31,13 +31,8 @@
     def get_roi(self):
         return get_roi(params=self.parameters, shape=self.dataset.shape.nav)
 
-<<<<<<< HEAD
     def get_udf_results(self, udf_results, roi):
         if udf_results.intensity.dtype.kind == 'c':
-=======
-    def get_udf_results(self, udf_results):
-        if udf_results['intensity'].data.dtype.kind == 'c':
->>>>>>> e947f328
             return AnalysisResultSet(
                 self.get_complex_results(
                     udf_results['intensity'].data,
@@ -48,15 +43,7 @@
             )
 
         return AnalysisResultSet([
-<<<<<<< HEAD
             AnalysisResult(raw_data=udf_results.intensity,
-                           visualized=visualize_simple(udf_results.intensity, logarithmic=True),
+                           visualized=visualize_simple(udf_results['intensity'].data, logarithmic=True),
                            key="intensity", title="intensity", desc="sum of frames"),
-=======
-            AnalysisResult(raw_data=udf_results['intensity'].data,
-                           visualized=visualize_simple(
-                               udf_results['intensity'].data, logarithmic=True
-                           ),
-                           key="intensity", title="intensity", desc="sum of all frames"),
->>>>>>> e947f328
         ])