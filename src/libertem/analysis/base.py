--- conflicted
+++ resolved
@@ -51,10 +51,7 @@
 
 class BaseAnalysis(object):
     TYPE = 'JOB'
-<<<<<<< HEAD
-=======
 
->>>>>>> f03d191b
     def __init__(self, dataset, parameters):
         self.dataset = dataset
         self.parameters = self.get_parameters(parameters)
